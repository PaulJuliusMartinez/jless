--- conflicted
+++ resolved
@@ -22,15 +22,10 @@
 termion = "1.5.6"
 signal-hook = "0.3.8"
 libc = "0.2"
-<<<<<<< HEAD
 clap = { version = "3.0", features = ["derive"] }
-isatty = "0.1"
-=======
-structopt = "0.3"
 isatty = "0.1"
 
 [package.metadata.binstall]
 pkg-url = "{ repo }/releases/download/v{ version }/{ name }-v{ version }-{ target }.{ format }"
 bin-dir = "{ bin }{ format }"
-pkg-fmt = "zip"
->>>>>>> 4ecba832
+pkg-fmt = "zip"