--- conflicted
+++ resolved
@@ -70,13 +70,8 @@
     let mut app = match App::new(&opt, input_string, data_format, input_filename, raw_stdout) {
         Ok(jl) => jl,
         Err(err) => {
-<<<<<<< HEAD
-            eprintln!("{}", err);
+            eprintln!("{err}");
             std::process::exit(1);
-=======
-            eprintln!("{err}");
-            return;
->>>>>>> 3500b584
         }
     };
 
