use std::collections::hash_map::Entry;
use std::fmt;
use std::fmt::Write;
use std::iter::Peekable;
use std::ops::Range;

use regex::Regex;

use crate::flatjson::{FlatJson, OptionIndex, Row, Value};
use crate::highlighting;
use crate::search::MatchRangeIter;
use crate::terminal;
use crate::terminal::{Color, Style, Terminal};
use crate::truncatedstrview::TruncatedStrView;
use crate::viewer::Mode;
use crate::viewer::Preview;

// # Printing out individual lines
//
// 1. Compute depth
//   - Need to consider indentation_reduction
//
// [LINE MODE ONLY]
// 1.5. Print focus mode indicator
//
// 2. Position cursor after indentation
//
// [DATA MODE ONLY]
// 2.5 Print expanded/collapsed icon for containers
//
// 3. Print Object key, if it exists
//
// [DATA MODE ONLY]
// 3.5 Print array indices
//
// 4. Print actual object
//   - Need to print previews of collapsed arrays/objects
//
// [LINE MODE ONLY]
// 4.5 Print trailing comma
//
//
//
// Truncate long value first:
//     key: "long text her…" |
//
// Truncate long key so we can still show some of value
//
//     really_rea…: "long …" |
//
// Should always show trailing '{' after long keys of objects
//
//     really_long_key_h…: { |
//
// If something is just totally off the screen, show >
//
//                   a: [    |
//                     [38]:>|
//                       d: >|
//                         X:|
//                          >|
//                          >|
//                     […]: >|    Use ellipsis in array index?
//                   abcd…: >|
//
//
// Required characters:
// '"' before and after key (0 or 2)
// "[…]" Array index (>= 3)
// ": " after key (== 2)
// '{' / '[' opening brace (1)
// ',' in line mode (1)
//
//
// […]          :       "hello"
// abc…         :        123        ,
// "de…"                  {         ,
// KEY/INDEX  <chars>  OBJECT   <chars>
//
// Don't abbreviate true/false/null ?
//
// v [1]: >
// v a…: >
//
//                  abc: tr… |
//                  a…: true |
//
// First truncate value down to 5 + ellipsis characters
// - Then truncate key down to 3 + ellipsis characters
//   - Or index down to just ellipsis
// Then truncate value down to 1 + ellipsis
// Then pop sections off, and slap " >" on it once it fits
//
//
//
//
// Sections:
//
// Key { quoted: bool, key: &str }
// Index { index: &str }
//
// KVColon
//
// OpenBraceValue(ch)
// CloseBraceValue(ch)
// Null
// True,
// False,
// Number,
// StringValue,
//
// TrailingComma
//
// Line {
//   label: Option<Key { quoted: bool, key: &str } | Index { index: usize }>
//   value:
//     ContainerChar(ch) |
//     Value {
//       v: &str,
//       ellipsis: bool,
//       quotes: bool
//     }
//     Preview {} // Build these up starting at ...
//   trailing_comma: bool
// }
//
// truncate(value, min_length: 5)
// truncate(label, min_length: 3)
// truncate(value, min_length: 1)
//
// print label if available_space
// print KVColon if available_space
// print " >"

const FOCUSED_LINE: &str = "▶ ";
const FOCUSED_COLLAPSED_CONTAINER: &str = "▶ ";
const FOCUSED_EXPANDED_CONTAINER: &str = "▼ ";
const COLLAPSED_CONTAINER: &str = "▷ ";
const EXPANDED_CONTAINER: &str = "▽ ";
const INDICATOR_WIDTH: usize = 2;

lazy_static::lazy_static! {
    pub static ref JS_IDENTIFIER: Regex = Regex::new("^[_$a-zA-Z][_$a-zA-Z0-9]*$").unwrap();
}

enum LabelType {
    Key,
    Index,
}

#[derive(Eq, PartialEq)]
enum DelimiterPair {
    None,
    Quote,
    Square,
}

impl DelimiterPair {
    fn left(&self) -> &'static str {
        match self {
            DelimiterPair::None => "",
            DelimiterPair::Quote => "\"",
            DelimiterPair::Square => "[",
        }
    }

    fn right(&self) -> &'static str {
        match self {
            DelimiterPair::None => "",
            DelimiterPair::Quote => "\"",
            DelimiterPair::Square => "]",
        }
    }

    fn width(&self) -> isize {
        match self {
            DelimiterPair::None => 0,
            _ => 2,
        }
    }
}

pub struct LinePrinter<'a, 'b> {
    pub mode: Mode,
<<<<<<< HEAD
    pub preview: Preview,
    pub terminal: &'c mut dyn Terminal,
=======
    pub terminal: &'a mut dyn Terminal,
>>>>>>> f210bafc

    // The entire FlatJson data structure and the specific line
    // we're printing out.
    pub flatjson: &'a FlatJson,
    pub row: &'a Row,

    // Width of the terminal and how much we should indent the line.
    pub width: usize,
    pub indentation: usize,

    // Line-by-line formatting options
    pub focused: bool,
    pub focused_because_matching_container_pair: bool,
    pub trailing_comma: bool,

    // For highlighting
    pub search_matches: Option<Peekable<MatchRangeIter<'b>>>,
    pub focused_search_match: &'a Range<usize>,

    // For remembering horizontal scroll positions of long lines.
    pub cached_truncated_value: Option<Entry<'a, usize, TruncatedStrView>>,
}

impl<'a, 'b> LinePrinter<'a, 'b> {
    pub fn print_line(&mut self) -> fmt::Result {
        self.terminal.reset_style()?;

        self.print_focus_and_container_indicators()?;

        let label_depth = INDICATOR_WIDTH + self.indentation;

        // I don't know if there's standard behavior for setting the column
        // past the width of the screen, so let's avoid doing that. There
        // will still be cases where this condition is true, but we still end
        // up printing the truncated indicator, but that's fine.
        if label_depth < self.width {
            self.terminal
                .position_cursor_col((1 + label_depth) as u16)?;
        }

        let mut available_space = self.width as isize - label_depth as isize;

        let space_used_for_label = self.fill_in_label(available_space)?;

        available_space -= space_used_for_label;

        if self.has_label() && space_used_for_label == 0 {
            self.print_truncated_indicator()?;
        } else {
            let space_used_for_value = self.fill_in_value(available_space)?;

            if space_used_for_value == 0 {
                self.print_truncated_indicator()?;
            }
        }

        Ok(())
    }

    fn print_focus_and_container_indicators(&mut self) -> fmt::Result {
        match self.mode {
            Mode::Line => self.print_focused_line_indicator(),
            Mode::Data => self.print_container_indicator(),
        }
    }

    fn print_focused_line_indicator(&mut self) -> fmt::Result {
        if self.focused {
            self.terminal.position_cursor_col(1)?;
            write!(self.terminal, "{}", FOCUSED_LINE)?;
        }

        Ok(())
    }

    fn print_container_indicator(&mut self) -> fmt::Result {
        if self.row.is_primitive() {
            // Print a focused indicator for top-level primitives.
            if self.focused && self.row.depth == 0 {
                self.terminal.position_cursor_col(0)?;
                write!(self.terminal, "{}", FOCUSED_COLLAPSED_CONTAINER)?;
            }
            return Ok(());
        }

        debug_assert!(self.row.is_opening_of_container());

        let collapsed = self.row.is_collapsed();

        // Make sure there's enough room for the indicator
        if self.width <= INDICATOR_WIDTH + self.indentation {
            return Ok(());
        }

        let container_indicator_col = (1 + self.indentation) as u16;
        self.terminal.position_cursor_col(container_indicator_col)?;

        let indicator = match (self.focused, collapsed) {
            (true, true) => FOCUSED_COLLAPSED_CONTAINER,
            (true, false) => FOCUSED_EXPANDED_CONTAINER,
            (false, true) => COLLAPSED_CONTAINER,
            (false, false) => EXPANDED_CONTAINER,
        };

        write!(self.terminal, "{}", indicator)?;

        Ok(())
    }

    pub fn fill_in_label(&mut self, mut available_space: isize) -> Result<isize, fmt::Error> {
        if !self.has_label() {
            return Ok(0);
        }

        let mut index_label_buffer = String::new();
        let (label_ref, label_range, delimiter) =
            self.get_label_range_and_delimiter(&mut index_label_buffer, &self.flatjson.1);

        let mut used_space = 0;
        let mut dummy_search_matches = None;

        let (style, highlighted_style) = self.get_label_styles();
        let matches_iter = if self.row.key_range.is_some() {
            &mut self.search_matches
        } else {
            &mut dummy_search_matches
        };

        // Remove two characters for either "" or [].
        available_space -= delimiter.width();

        // Remove two characters for ": "
        available_space -= 2;

        // Remove one character for either ">" or a single character
        // of the value.
        available_space -= 1;

        let truncated_view = TruncatedStrView::init_start(label_ref, available_space);
        let space_used_for_label = truncated_view.used_space();
        if space_used_for_label.is_none() {
            return Ok(0);
        }
        let space_used_for_label = space_used_for_label.unwrap();

        used_space += space_used_for_label;

        let mut label_open_delimiter_range_start = None;
        let mut label_range_start = None;
        let mut label_close_delimiter_range_start = None;
        let mut object_separator_range_start = None;

        if let Some(range) = label_range {
            label_open_delimiter_range_start = Some(range.start);
            label_range_start = Some(range.start + 1);
            label_close_delimiter_range_start = Some(range.end - 1);
            object_separator_range_start = Some(range.end);
        }

        let mut matches = matches_iter.as_mut();

        // Print out start of label
        highlighting::highlight_matches(
            self.terminal,
            delimiter.left(),
            label_open_delimiter_range_start,
            style,
            highlighted_style,
            &mut matches,
            self.focused_search_match,
        )?;

        // Print out the label itself
        highlighting::highlight_truncated_str_view(
            self.terminal,
            label_ref,
            &truncated_view,
            label_range_start,
            style,
            highlighted_style,
            &mut matches,
            self.focused_search_match,
        )?;

        // Print out end of label
        highlighting::highlight_matches(
            self.terminal,
            delimiter.right(),
            label_close_delimiter_range_start,
            style,
            highlighted_style,
            &mut matches,
            self.focused_search_match,
        )?;

        // Print out separator between label and value
        highlighting::highlight_matches(
            self.terminal,
            ": ",
            object_separator_range_start,
            &highlighting::DEFAULT_STYLE,
            &highlighting::SEARCH_MATCH_HIGHLIGHTED,
            &mut matches,
            self.focused_search_match,
        )?;

        used_space += delimiter.width();
        used_space += 2;

        Ok(used_space)
    }

    // Check if a line has a label. A line has a label if it has
    // a key, or if we are in data mode and we have a parent.
    fn has_label(&self) -> bool {
        self.row.key_range.is_some() || (self.mode == Mode::Data && self.row.parent.is_some())
    }

    // Get the type of a label, either Key or Index.
    fn label_type(&self) -> LabelType {
        debug_assert!(self.has_label());

        if self.row.key_range.is_some() {
            LabelType::Key
        } else {
            LabelType::Index
        }
    }

    fn get_label_range_and_delimiter<'l, 'fj: 'l>(
        &self,
        label: &'l mut String,
        pretty_printed: &'fj str,
    ) -> (&'l str, Option<Range<usize>>, DelimiterPair) {
        debug_assert!(self.has_label());

        if let Some(key_range) = &self.row.key_range {
            let key_without_delimiter = &pretty_printed[key_range.start + 1..key_range.end - 1];
            let key_open_delimiter = &pretty_printed[key_range.start..key_range.start + 1];

            let mut delimiter = DelimiterPair::None;

            if key_open_delimiter == "[" {
                delimiter = DelimiterPair::Square;
            } else if self.mode == Mode::Line || !JS_IDENTIFIER.is_match(key_without_delimiter) {
                delimiter = DelimiterPair::Quote;
            }

            (key_without_delimiter, Some(key_range.clone()), delimiter)
        } else {
            let parent = self.row.parent.unwrap();
            debug_assert!(self.flatjson[parent].is_array());

            write!(label, "{}", self.row.index).unwrap();

            (label.as_str(), None, DelimiterPair::Square)
        }
    }

    fn get_label_styles(&self) -> (&'static Style, &'static Style) {
        match self.label_type() {
            LabelType::Key => {
                if self.focused {
                    (
                        &highlighting::INVERTED_BOLD_BLUE_STYLE,
                        &highlighting::BOLD_INVERTED_STYLE,
                    )
                } else {
                    (
                        &highlighting::BLUE_STYLE,
                        &highlighting::SEARCH_MATCH_HIGHLIGHTED,
                    )
                }
            }
            LabelType::Index => {
                let style = if self.focused {
                    &highlighting::BOLD_STYLE
                } else {
                    &highlighting::DIMMED_STYLE
                };

                // No match highlighting for index labels.
                (style, &highlighting::DEFAULT_STYLE)
            }
        }
    }

    fn fill_in_value(&mut self, mut available_space: isize) -> Result<isize, fmt::Error> {
        // Object values are sufficiently complicated that we'll handle them
        // in a separate function.
        if self.row.is_container() {
            return self.fill_in_container_value(available_space, self.row);
        }

        let mut value_ref = &self.flatjson.1[self.row.range.clone()];
        let mut quoted = false;
        let color = Self::color_for_value_type(&self.row.value);

        // Strip quotes from strings.
        if self.row.is_string() {
            value_ref = &value_ref[1..value_ref.len() - 1];
            quoted = true;
        }

        let mut used_space = 0;

        if quoted {
            available_space -= 2;
        }

        if self.trailing_comma {
            available_space -= 1;
        }

        let truncated_view = self.initialize_value_truncated_view_or_update_cached(available_space);

        let space_used_for_value = truncated_view.used_space();
        if space_used_for_value.is_none() {
            return Ok(0);
        }
        let space_used_for_value = space_used_for_value.unwrap();
        used_space += space_used_for_value;

        // If we are just going to show a single ellipsis, we want
        // to show a '>' instead.
        if truncated_view.is_completely_elided() && !quoted && !self.trailing_comma {
            return Ok(0);
        }

        // Print out the value.
        let style = Style {
            fg: color,
            ..Style::default()
        };

        let delimiter = if quoted {
            DelimiterPair::Quote
        } else {
            DelimiterPair::None
        };

        if quoted {
            used_space += 2;
        }

        self.highlight_delimited_and_truncated_item(
            delimiter,
            value_ref,
            &truncated_view,
            Some(self.row.range.clone()),
            (&style, &highlighting::SEARCH_MATCH_HIGHLIGHTED),
        )?;

        if self.trailing_comma {
            used_space += 1;
            self.highlight_str(
                ",",
                Some(self.row.range.end),
                (
                    &highlighting::DEFAULT_STYLE,
                    &highlighting::SEARCH_MATCH_HIGHLIGHTED,
                ),
            )?;
        }

        Ok(used_space)
    }

    // We use TruncatedStrViews to manage truncating values when they
    // are too long for the screen, and also to handle scrolling
    // horizontally through those long values.
    //
    // The scroll state needs to be persisted across renders, so the
    // ScreenWriter keeps a HashMap of TruncatedStrViews, and passes
    // in an Entry for the LinePrinter to modify.
    //
    // (Since setting up this map is a pain for testing, it's passed
    // in as an Option.)
    //
    // If we are rendering a line for the first time, most of the
    // time we will initialize the TruncatedStrView from the start of
    // the string. BUT, if we just jumped to a search result on this
    // line, then we want to initialize the TruncatedStrView focused
    // on the search result.
    //
    // If we've already rendered a line, the available space for the
    // line may have updated, so, we will resize the TruncatedStrView.
    fn initialize_value_truncated_view_or_update_cached(
        &mut self,
        available_space: isize,
    ) -> TruncatedStrView {
        debug_assert!(self.row.is_primitive());

        let mut value_ref = &self.flatjson.1[self.row.range.clone()];
        let mut value_range = self.row.range.clone();

        // Strip quotes from strings.
        if self.row.is_string() {
            value_ref = &value_ref[1..value_ref.len() - 1];
            value_range.start += 1;
            value_range.end -= 1;
        }

        self.cached_truncated_value
            .take()
            .map(|entry| {
                *entry
                    .and_modify(|tsv| {
                        *tsv = tsv.resize(value_ref, available_space);
                    })
                    .or_insert_with(|| {
                        let tsv = TruncatedStrView::init_start(value_ref, available_space);

                        // If we're showing a line for the first time, we might
                        // need to focus on a search match that we just jumped to.
                        let no_overlap = self.focused_search_match.end <= value_range.start
                            || value_range.end <= self.focused_search_match.start;

                        // NOTE: If the focused search match starts at the closing
                        // quote of a string, maybe we should use init_back so that
                        // you can see the end of the string and it's more explicit
                        // that the middle of the string isn't part of the search
                        // match.

                        if no_overlap {
                            return tsv;
                        }

                        let offset_focused_range = Range {
                            start: self
                                .focused_search_match
                                .start
                                .saturating_sub(value_range.start),
                            end: (self.focused_search_match.end - value_range.start)
                                .min(value_ref.len()),
                        };

                        tsv.focus(value_ref, &offset_focused_range)
                    })
            })
            .unwrap_or_else(|| TruncatedStrView::init_start(value_ref, available_space))
    }

    fn color_for_value_type(value: &Value) -> Color {
        debug_assert!(value.is_primitive());

        match value {
            Value::Null => terminal::LIGHT_BLACK,
            Value::Boolean => terminal::YELLOW,
            Value::Number => terminal::MAGENTA,
            Value::String => terminal::GREEN,
            Value::EmptyObject => terminal::WHITE,
            Value::EmptyArray => terminal::WHITE,
            _ => unreachable!(),
        }
    }

    // Print out an object value on a line. There are three main variables at
    // play here that determine what we should print out: the viewer mode,
    // whether we're at the start or end of the container, and whether the
    // container is expanded or collapsed. Whether the line is focused also
    // determines the style in which the line is printed, but doesn't affect
    // what actually gets printed.
    //
    // These are the 8 cases:
    //
    // Mode | Start/End |   State   |     Displayed
    // -----+-----------+-----------+---------------------------
    // Line |   Start   | Expanded  | Open char
    // Line |   Start   | Collapsed | Preview + trailing comma?
    // Line |    End    | Expanded  | Close char + trailing comma?
    // Line |    End    | Collapsed | IMPOSSIBLE
    // Data |   Start   | Expanded  | Preview
    // Data |   Start   | Collapsed | Preview + trailing comma?
    // Data |    End    | Expanded  | IMPOSSIBLE
    // Data |    End    | Collapsed | IMPOSSIBLE
    fn fill_in_container_value(
        &mut self,
        available_space: isize,
        row: &Row,
    ) -> Result<isize, fmt::Error> {
        debug_assert!(row.is_container());

        let mode = self.mode;
        let side = row.is_opening_of_container();
        let expanded_state = row.is_expanded();

        const LINE: Mode = Mode::Line;
        const DATA: Mode = Mode::Data;
        const OPEN: bool = true;
        const CLOSE: bool = false;
        const EXPANDED: bool = true;
        const COLLAPSED: bool = false;

        match (mode, side, expanded_state) {
            (LINE, OPEN, EXPANDED) => self.fill_in_container_open_char(available_space, row),
            (LINE, CLOSE, EXPANDED) => self.fill_in_container_close_char(available_space, row),
            (LINE, OPEN, COLLAPSED) | (DATA, OPEN, EXPANDED) | (DATA, OPEN, COLLAPSED) => {
                self.fill_in_container_preview(available_space, row)
            }
            // Impossible states
            (LINE, CLOSE, COLLAPSED) => panic!("Can't focus closing of collapsed container"),
            (DATA, CLOSE, _) => panic!("Can't focus closing of container in Data mode"),
        }
    }

    fn fill_in_container_open_char(
        &mut self,
        available_space: isize,
        row: &Row,
    ) -> Result<isize, fmt::Error> {
        if available_space > 0 {
            let style = if self.focused || self.focused_because_matching_container_pair {
                &highlighting::BOLD_STYLE
            } else {
                &highlighting::DEFAULT_STYLE
            };

            self.highlight_str(
                row.value.container_type().unwrap().open_str(),
                Some(self.row.range.start),
                (style, &highlighting::SEARCH_MATCH_HIGHLIGHTED),
            )?;

            Ok(1)
        } else {
            Ok(0)
        }
    }

    fn fill_in_container_close_char(
        &mut self,
        available_space: isize,
        row: &Row,
    ) -> Result<isize, fmt::Error> {
        let needed_space = if self.trailing_comma { 2 } else { 1 };

        if available_space >= needed_space {
            let style = if self.focused || self.focused_because_matching_container_pair {
                &highlighting::BOLD_STYLE
            } else {
                &highlighting::DEFAULT_STYLE
            };

            self.highlight_str(
                row.value.container_type().unwrap().close_str(),
                Some(self.row.range.start),
                (style, &highlighting::SEARCH_MATCH_HIGHLIGHTED),
            )?;

            if self.trailing_comma {
                self.highlight_str(
                    ",",
                    Some(self.row.range.end),
                    (
                        &highlighting::DEFAULT_STYLE,
                        &highlighting::SEARCH_MATCH_HIGHLIGHTED,
                    ),
                )?;
            }

            Ok(needed_space)
        } else {
            Ok(0)
        }
    }

    fn fill_in_container_preview(
        &mut self,
        mut available_space: isize,
        row: &Row,
    ) -> Result<isize, fmt::Error> {
        if self.trailing_comma {
            available_space -= 1;
        }

<<<<<<< HEAD
        let mut used_space;

        if self.preview == Preview::Full {
            let quoted_object_keys = self.mode == Mode::Line;
            used_space = self.generate_container_preview(
                flatjson,
                row,
                available_space,
                quoted_object_keys,
            )?;
=======
        let always_quote_string_object_keys = self.mode == Mode::Line;
        let mut used_space =
            self.generate_container_preview(row, available_space, always_quote_string_object_keys)?;
>>>>>>> f210bafc

            if self.trailing_comma {
<<<<<<< HEAD
                used_space += 1;
                if self.trailing_comma {
                    self.highlight_str(
                        ",",
                        Some(self.value_range.end),
                        (
                            &highlighting::DEFAULT_STYLE,
                            &highlighting::SEARCH_MATCH_HIGHLIGHTED,
                        ),
                    )?;
                }
=======
                self.highlight_str(
                    ",",
                    Some(self.row.range.end),
                    (
                        &highlighting::DEFAULT_STYLE,
                        &highlighting::SEARCH_MATCH_HIGHLIGHTED,
                    ),
                )?;
>>>>>>> f210bafc
            }
        } else if self.preview == Preview::None {
            self.highlight_str(
                " ",
                Some(self.value_range.end),
                (
                    &highlighting::DEFAULT_STYLE,
                    &highlighting::SEARCH_MATCH_HIGHLIGHTED,
                ),
            )?;
            used_space = 1;
        } else {
            used_space = self.generate_container_count(flatjson, row, available_space)?;
        }

        Ok(used_space)
    }

    fn generate_container_preview(
        &mut self,
        row: &Row,
        mut available_space: isize,
        always_quote_string_object_keys: bool,
    ) -> Result<isize, fmt::Error> {
        debug_assert!(row.is_opening_of_container());

        // Minimum amount of space required == 3: […]
        if available_space < 3 {
            return Ok(0);
        }

        let container_type = row.value.container_type().unwrap();
        available_space -= 2;
        let mut num_printed = 0;

        // Create a copy of self.search_matches
        let original_search_matches = self.search_matches.clone();

        self.highlight_str(
            container_type.open_str(),
            Some(self.row.range.start),
            highlighting::PREVIEW_STYLES,
        )?;

        num_printed += 1;

        let mut next_sibling = row.first_child();
        let mut is_first_child = true;
        while let OptionIndex::Index(child) = next_sibling {
            next_sibling = self.flatjson[child].next_sibling;

            // If there are still more elements, we'll print out ", …" at the end,
            let space_needed_at_end_of_container = if next_sibling.is_some() { 3 } else { 0 };
            let space_available_for_elem = available_space - space_needed_at_end_of_container;
            let is_only_child = is_first_child && next_sibling.is_nil();

            let used_space = self.fill_in_container_elem_preview(
                &self.flatjson[child],
                space_available_for_elem,
                always_quote_string_object_keys,
                is_only_child,
            )?;

            if used_space == 0 {
                // No room for anything else, let's close out the object.
                // If we're not the first child, the previous elem will have
                // printed the ", " separator.
                self.highlight_str("…", None, highlighting::PREVIEW_STYLES)?;

                // This variable isn't used again, but if it were, we'd need this
                // line for correctness. Unfortunately Cargo check complains about it,
                // so we'll just leave it here commented out in case code moves around
                // and we need it.
                // available_space -= 1;

                num_printed += 1;
                break;
            } else {
                // Successfully printed elem out, let's print a separator.
                if next_sibling.is_some() {
                    self.highlight_str(
                        ", ",
                        Some(self.flatjson[child].range.end),
                        highlighting::PREVIEW_STYLES,
                    )?;
                    available_space -= 2;
                    num_printed += 2;
                }
            }

            available_space -= used_space;
            num_printed += used_space;

            is_first_child = false;
        }

        self.highlight_str(
            container_type.close_str(),
            Some(self.row.range.end - 1),
            highlighting::PREVIEW_STYLES,
        )?;
        num_printed += 1;

        self.search_matches = original_search_matches;

        Ok(num_printed)
    }

    // similar to generate_container_preview, except it only prints the count
    // of the number of children:
    // - number of key-val pairs in a hash, ie "{ 3 }"
    // - number of items in an array, ie "[ 2 ]"
    fn generate_container_count(
        &mut self,
        flatjson: &FlatJson,
        row: &Row,
        available_space: isize,
    ) -> Result<isize, fmt::Error> {
        debug_assert!(row.is_opening_of_container());

        // Minimum amount of space required == 3: […]
        if available_space < 3 {
            return Ok(0);
        }

        let mut next_sibling = row.first_child();
        let mut count: usize = 0;
        while let OptionIndex::Index(child) = next_sibling {
            next_sibling = flatjson[child].next_sibling;
            count += 1;
        }

        let container_type = row.value.container_type().unwrap();
        let mut count_str = format!(
            "{} {} item{} {}",
            container_type.open_str(),
            count,
            if count == 1 { "" } else { "s" },
            container_type.close_str()
        );

        if count_str.len() as isize > available_space {
            count_str = format!(
                "{}…{}",
                container_type.open_str(),
                container_type.close_str()
            );
        }

        self.highlight_str(
            &count_str,
            Some(self.value_range.start),
            highlighting::PREVIEW_STYLES,
        )?;
        let len = count_str.chars().count() as isize;
        Ok(len)
    }

    // {a…: …, …}
    //
    // [a, …]
    fn fill_in_container_elem_preview(
        &mut self,
        row: &Row,
        mut available_space: isize,
        always_quote_string_object_keys: bool,
        is_only_child: bool,
    ) -> Result<isize, fmt::Error> {
        let mut used_space = 0;

        if let Some(key_range) = &row.key_range {
            let key_without_delimiter_range = key_range.start + 1..key_range.end - 1;
            let key_ref = &self.flatjson.1[key_without_delimiter_range];

            let key_open_delimiter = &self.flatjson.1[key_range.start..key_range.start + 1];
            let mut delimiter = DelimiterPair::None;

            if key_open_delimiter == "[" {
                delimiter = DelimiterPair::Square;
            } else if always_quote_string_object_keys || !JS_IDENTIFIER.is_match(key_ref) {
                delimiter = DelimiterPair::Quote;
            }

            // Need at least one character for value, and two characters for ": "
            let mut space_available_for_key = available_space - 3;

            space_available_for_key -= delimiter.width();

            let truncated_view = TruncatedStrView::init_start(key_ref, space_available_for_key);
            let space_used_for_label = truncated_view.used_space();
            if space_used_for_label.is_none() || truncated_view.is_completely_elided() {
                return Ok(0);
            }

            let space_used_for_label = space_used_for_label.unwrap();
            used_space += space_used_for_label;
            available_space -= space_used_for_label;

            used_space += delimiter.width();
            available_space -= delimiter.width();

            self.highlight_delimited_and_truncated_item(
                delimiter,
                key_ref,
                &truncated_view,
                Some(key_range.clone()),
                highlighting::PREVIEW_STYLES,
            )?;

            used_space += 2;
            available_space -= 2;
            self.highlight_str(": ", Some(key_range.end), highlighting::PREVIEW_STYLES)?;
        }

        let space_used_for_value = if is_only_child && row.value.is_container() {
            self.generate_container_preview(row, available_space, always_quote_string_object_keys)?
        } else {
            self.fill_in_value_preview(row, available_space)?
        };
        used_space += space_used_for_value;

        // Make sure to print out ellipsis for the value if we printed out an
        // object key, but couldn't print out the value. Space was already
        // allocated for this at the start of the function.
        if row.key_range.is_some() && space_used_for_value == 0 {
            self.terminal.write_char('…')?;
            used_space += 1;
        }

        Ok(used_space)
    }

    fn fill_in_value_preview(
        &mut self,
        row: &Row,
        mut available_space: isize,
    ) -> Result<isize, fmt::Error> {
        let mut quoted = false;
        let mut can_be_truncated = true;
        let mut showing_collapsed_preview = false;

        let value_ref = match &row.value {
            Value::OpenContainer { container_type, .. } => {
                can_be_truncated = false;
                showing_collapsed_preview = true;
                container_type.collapsed_preview()
            }
            Value::CloseContainer { .. } => panic!("CloseContainer cannot be child value."),
            Value::String => {
                quoted = true;
                let range = row.range.clone();
                &self.flatjson.1[range.start + 1..range.end - 1]
            }
            _ => &self.flatjson.1[row.range.clone()],
        };

        if quoted {
            available_space -= 2;
        }

        let space_used_for_quotes = if quoted { 2 } else { 0 };

        let truncated_view = TruncatedStrView::init_start(value_ref, available_space);
        let space_used_for_value = truncated_view.used_space();

        if space_used_for_value.is_none() || truncated_view.is_completely_elided() {
            return Ok(0);
        }

        if !can_be_truncated && truncated_view.range.unwrap().is_truncated(value_ref) {
            return Ok(0);
        }

        let value_open_quote_range_start = row.range.start;
        let mut value_range_start = row.range.start;
        let value_close_quote_range_start = row.range.end - 1;

        if quoted {
            value_range_start += 1;
            self.highlight_str(
                "\"",
                Some(value_open_quote_range_start),
                highlighting::PREVIEW_STYLES,
            )?;
        }

        highlighting::highlight_truncated_str_view(
            self.terminal,
            value_ref,
            &truncated_view,
            // Technically could try to highlight open and close delimiters
            // of the collapsed container, but not really worth it right now.
            if showing_collapsed_preview {
                None
            } else {
                Some(value_range_start)
            },
            &highlighting::DIMMED_STYLE,
            &highlighting::GRAY_INVERTED_STYLE,
            &mut self.search_matches.as_mut(),
            self.focused_search_match,
        )?;

        if quoted {
            self.highlight_str(
                "\"",
                Some(value_close_quote_range_start),
                highlighting::PREVIEW_STYLES,
            )?;
        }

        Ok(space_used_for_quotes + space_used_for_value.unwrap())
    }

    fn print_truncated_indicator(&mut self) -> fmt::Result {
        self.terminal.position_cursor_col(self.width as u16)?;
        if self.focused {
            self.terminal.reset_style()?;
            self.terminal.set_bold(true)?;
        } else {
            self.terminal.set_fg(terminal::LIGHT_BLACK)?;
        }
        write!(self.terminal, ">")
    }

    // A helper to print out a TruncatedStrView that may be
    // surrounded by a delimiter.
    //
    // The passed in str, s, should not include the delimiter.
    // If passed in, str_range *should* include the delimiter.
    fn highlight_delimited_and_truncated_item(
        &mut self,
        delimiter: DelimiterPair,
        s: &str,
        truncated_view: &TruncatedStrView,
        str_range: Option<Range<usize>>,
        styles: (&Style, &Style),
    ) -> fmt::Result {
        let mut str_open_delimiter_range_start = None;
        let mut str_range_start = None;
        let mut str_close_delimiter_range_start = None;

        if let Some(range) = str_range {
            str_open_delimiter_range_start = Some(range.start);
            str_range_start = Some(range.start + delimiter.left().len());
            str_close_delimiter_range_start = Some(range.end - delimiter.right().len());
        }

        self.highlight_str(delimiter.left(), str_open_delimiter_range_start, styles)?;

        highlighting::highlight_truncated_str_view(
            self.terminal,
            s,
            truncated_view,
            str_range_start,
            styles.0,
            styles.1,
            &mut self.search_matches.as_mut(),
            self.focused_search_match,
        )?;

        self.highlight_str(delimiter.right(), str_close_delimiter_range_start, styles)?;

        Ok(())
    }

    // A helper to print out a simple string that may be highlighted.
    fn highlight_str(
        &mut self,
        s: &str,
        str_range_start: Option<usize>,
        styles: (&Style, &Style),
    ) -> fmt::Result {
        highlighting::highlight_matches(
            self.terminal,
            s,
            str_range_start,
            styles.0,
            styles.1,
            &mut self.search_matches.as_mut(),
            self.focused_search_match,
        )
    }
}

#[cfg(test)]
mod tests {
    use unicode_width::UnicodeWidthStr;

    use crate::flatjson::{parse_top_level_json, parse_top_level_yaml};
    use crate::terminal::test::{TextOnlyTerminal, VisibleEscapesTerminal};
    use crate::terminal::{BLUE, LIGHT_BLUE};

    use super::*;

    const DUMMY_RANGE: Range<usize> = 0..0;

    fn default_line_printer<'a>(
        terminal: &'a mut dyn Terminal,
        flatjson: &'a FlatJson,
        index: usize,
    ) -> LinePrinter<'a, 'a> {
        LinePrinter {
            mode: Mode::Data,
            preview: Preview::Full,
            terminal,
            flatjson,
            row: &flatjson[index],
            indentation: 0,
            width: 100,
            focused: false,
            focused_because_matching_container_pair: false,
            trailing_comma: false,
            search_matches: None,
            focused_search_match: &DUMMY_RANGE,
            cached_truncated_value: None,
        }
    }

    #[test]
    fn test_line_mode_focus_indicators() -> std::fmt::Result {
        const JSON: &str = r#"{ "1": 1 }"#;
        let fj = parse_top_level_json(JSON.to_owned()).unwrap();

        // Line mode either focused or not.
        let mut term = VisibleEscapesTerminal::new(true, false);
        let mut line: LinePrinter = LinePrinter {
            mode: Mode::Line,
            indentation: 10,
            ..default_line_printer(&mut term, &fj, 1)
        };

        // Not focused; no indicator.
        line.print_focus_and_container_indicators()?;
        assert_eq!("", line.terminal.output());
        line.terminal.clear_output();

        line.focused = true;

        line.print_focus_and_container_indicators()?;
        assert_eq!(format!("_C(1)_{}", FOCUSED_LINE), line.terminal.output());

        Ok(())
    }

    #[test]
    fn test_data_mode_focus_indicators() -> std::fmt::Result {
        const JSON: &str = r#"{
            "1": 1,
        }
        3
        {
            "5": { "6": 6 }
        }"#;
        let mut fj = parse_top_level_json(JSON.to_owned()).unwrap();
        fj.collapse(5);

        let mut term = VisibleEscapesTerminal::new(true, false);
        let mut line: LinePrinter = LinePrinter {
            indentation: 0,
            ..default_line_printer(&mut term, &fj, 0)
        };

        line.print_focus_and_container_indicators()?;
        assert_eq!(
            format!("_C(1)_{}", EXPANDED_CONTAINER),
            line.terminal.output()
        );
        line.terminal.clear_output();

        line.focused = true;

        line.print_focus_and_container_indicators()?;
        assert_eq!(
            format!("_C(1)_{}", FOCUSED_EXPANDED_CONTAINER),
            line.terminal.output()
        );
        line.terminal.clear_output();

        line.row = &line.flatjson[5];
        line.indentation = 2;

        line.print_focus_and_container_indicators()?;
        assert_eq!(
            format!("_C(3)_{}", FOCUSED_COLLAPSED_CONTAINER),
            line.terminal.output()
        );
        line.terminal.clear_output();

        line.focused = false;

        line.print_focus_and_container_indicators()?;
        assert_eq!(
            format!("_C(3)_{}", COLLAPSED_CONTAINER),
            line.terminal.output()
        );

        Ok(())
    }

    #[test]
    fn test_fill_key_label_basic() -> std::fmt::Result {
        const JSON: &str = r#"{
            "hello": 1,
            "french fry": 2,
            "": 3,
        }"#;
        let fj = parse_top_level_json(JSON.to_owned()).unwrap();

        let mut term = VisibleEscapesTerminal::new(false, true);
        let mut line: LinePrinter = LinePrinter {
            mode: Mode::Line,
            ..default_line_printer(&mut term, &fj, 1)
        };

        let used_space = line.fill_in_label(100)?;

        assert_eq!(
            format!("_FG({})_\"hello\"_FG(Default)_: ", LIGHT_BLUE),
            line.terminal.output()
        );
        assert_eq!(9, used_space);

        line.mode = Mode::Data;

        line.terminal.clear_output();
        let used_space = line.fill_in_label(100)?;

        assert_eq!(
            format!("_FG({})_hello_FG(Default)_: ", LIGHT_BLUE),
            line.terminal.output()
        );
        assert_eq!(7, used_space);

        line.focused = true;

        line.terminal.clear_output();
        let used_space = line.fill_in_label(100)?;

        assert_eq!(
            format!("_BG({})__INV__B_hello_BG(Default)__!INV__!B_: ", BLUE),
            line.terminal.output(),
        );
        assert_eq!(7, used_space);

        line.focused = false;

        // Non JS identifiers get quoted.
        line.row = &line.flatjson[2];

        line.terminal.clear_output();
        let used_space = line.fill_in_label(100)?;

        assert_eq!(
            format!("_FG({})_\"french fry\"_FG(Default)_: ", LIGHT_BLUE),
            line.terminal.output(),
        );
        assert_eq!(14, used_space);

        // Empty strings aren't valid JS identifiers either
        line.row = &line.flatjson[3];

        line.terminal.clear_output();
        let used_space = line.fill_in_label(100)?;

        assert_eq!(
            format!("_FG({})_\"\"_FG(Default)_: ", LIGHT_BLUE),
            line.terminal.output(),
        );
        assert_eq!(4, used_space);

        Ok(())
    }

    // Currently we incorrectly print quotes around all of these.
    #[test]
    fn test_fill_key_non_scalar_keys() -> std::fmt::Result {
        const YAML: &str = r#"{
            [one]: 1,
            [t, w, o]: 2,
            3: 3,
            null: 4,
        }"#;
        let fj = parse_top_level_yaml(YAML.to_owned()).unwrap();

        let mut term = VisibleEscapesTerminal::new(false, false);
        let mut line: LinePrinter = LinePrinter {
            mode: Mode::Line,
            ..default_line_printer(&mut term, &fj, 1)
        };

        let used_space = line.fill_in_label(100)?;

        assert_eq!(r#"[["one"]]: "#, line.terminal.output());
        assert_eq!(11, used_space);

        line.mode = Mode::Data;

        line.terminal.clear_output();
        let used_space = line.fill_in_label(100)?;

        assert_eq!(r#"[["one"]]: "#, line.terminal.output());
        assert_eq!(11, used_space);

        line.row = &line.flatjson[2];

        line.terminal.clear_output();
        let used_space = line.fill_in_label(100)?;

        assert_eq!(r#"[["t", "w", "o"]]: "#, line.terminal.output());
        assert_eq!(19, used_space);

        line.row = &line.flatjson[3];

        line.terminal.clear_output();
        let used_space = line.fill_in_label(100)?;

        assert_eq!(r#"[3]: "#, line.terminal.output());
        assert_eq!(5, used_space);

        line.row = &line.flatjson[4];

        line.terminal.clear_output();
        let used_space = line.fill_in_label(100)?;

        assert_eq!(r#"[null]: "#, line.terminal.output());
        assert_eq!(8, used_space);

        Ok(())
    }

    #[test]
    fn test_fill_index_label_basic() -> std::fmt::Result {
        const JSON: &str = r#"[
            8,
        ]"#;
        let mut fj = parse_top_level_json(JSON.to_owned()).unwrap();
        fj[1].index = 12345;

        let mut term = VisibleEscapesTerminal::new(false, true);
        let mut line: LinePrinter = LinePrinter {
            ..default_line_printer(&mut term, &fj, 1)
        };

        let used_space = line.fill_in_label(100)?;
        assert_eq!("_D_[12345]_!D_: ", line.terminal.output());
        assert_eq!(9, used_space);

        line.focused = true;
        line.terminal.clear_output();
        let used_space = line.fill_in_label(100)?;

        assert_eq!("_B_[12345]_!B_: ", line.terminal.output());
        assert_eq!(9, used_space);

        Ok(())
    }

    #[test]
    fn test_fill_label_not_enough_space() -> std::fmt::Result {
        const JSON: &str = r#"{
            "hello": 1,
            "2": [
                3,
            ],
        }"#;
        let mut fj = parse_top_level_json(JSON.to_owned()).unwrap();
        fj[3].index = 12345;

        let mut term = TextOnlyTerminal::new();
        let mut line: LinePrinter = default_line_printer(&mut term, &fj, 1);
        line.mode = Mode::Line;

        // QUOTED STRING KEY

        // Minimum space is: '"h…": ', which has a length of 6, plus extra space for value char.

        let used_space = line.fill_in_label(7)?;
        assert_eq!("\"h…\": ", line.terminal.output());
        assert_eq!(6, used_space);

        line.terminal.clear_output();

        // Elide the whole key
        let used_space = line.fill_in_label(6)?;
        assert_eq!("\"…\": ", line.terminal.output());
        assert_eq!(5, used_space);

        line.terminal.clear_output();

        // Can't fit at all
        let used_space = line.fill_in_label(5)?;
        assert_eq!("", line.terminal.output());
        assert_eq!(0, used_space);

        // UNQUOTED STRING KEY

        // Minimum space is: "h…: ", which has a length of 4, plus extra space for value char.
        line.mode = Mode::Data;

        line.terminal.clear_output();

        let used_space = line.fill_in_label(5)?;
        assert_eq!("h…: ", line.terminal.output());
        assert_eq!(4, used_space);

        line.terminal.clear_output();

        // Elide the whole key.
        let used_space = line.fill_in_label(4)?;
        assert_eq!("…: ", line.terminal.output());
        assert_eq!(3, used_space);

        line.terminal.clear_output();

        // Not enough room, returns 0.
        let used_space = line.fill_in_label(3)?;
        assert_eq!("", line.terminal.output());
        assert_eq!(0, used_space);

        // ARRAY INDEX

        line.row = &line.flatjson[3];

        line.terminal.clear_output();

        let used_space = line.fill_in_label(7)?;
        assert_eq!("[1…]: ", line.terminal.output());
        assert_eq!(6, used_space);

        line.terminal.clear_output();

        // Not enough room, elides whole index.
        let used_space = line.fill_in_label(6)?;
        assert_eq!("[…]: ", line.terminal.output());
        assert_eq!(5, used_space);

        line.terminal.clear_output();

        // Not enough room, returns 0.
        let used_space = line.fill_in_label(5)?;
        assert_eq!("", line.terminal.output());
        assert_eq!(0, used_space);

        Ok(())
    }

    #[test]
    fn test_fill_value_basic() -> std::fmt::Result {
        let fj = parse_top_level_json("\"hello\"\nnull".to_owned()).unwrap();
        let mut term = VisibleEscapesTerminal::new(false, true);
        let mut line: LinePrinter = default_line_printer(&mut term, &fj, 0);

        let used_space = line.fill_in_value(100)?;

        assert_eq!("_FG(Green)_\"hello\"", line.terminal.output());
        assert_eq!(7, used_space);

        line.trailing_comma = true;
        line.row = &line.flatjson[1];

        line.terminal.clear_output();
        let used_space = line.fill_in_value(100)?;

        assert_eq!("_FG(LightBlack)_null_FG(Default)_,", line.terminal.output());
        assert_eq!(5, used_space);

        Ok(())
    }

    #[test]
    fn test_fill_value_not_enough_space() -> std::fmt::Result {
        let fj = parse_top_level_json(r#"["hello", "", true]"#.to_owned()).unwrap();
        let mut term = TextOnlyTerminal::new();
        let mut line: LinePrinter = default_line_printer(&mut term, &fj, 1);

        // QUOTED VALUE

        // Minimum space is: '"h…"', which has a length of 4.

        let used_space = line.fill_in_value(4)?;
        assert_eq!("\"h…\"", line.terminal.output());
        assert_eq!(4, used_space);

        line.terminal.clear_output();

        // Not enough room; fully elides string.
        let used_space = line.fill_in_value(3)?;
        assert_eq!("\"…\"", line.terminal.output());
        assert_eq!(3, used_space);

        line.terminal.clear_output();

        // Not enough room, returns empty string.
        let used_space = line.fill_in_value(2)?;
        assert_eq!("", line.terminal.output());
        assert_eq!(0, used_space);

        // QUOTED EMPTY STRING

        line.row = &line.flatjson[2];

        line.terminal.clear_output();
        let used_space = line.fill_in_value(2)?;
        assert_eq!("\"\"", line.terminal.output());
        assert_eq!(2, used_space);

        line.terminal.clear_output();
        let used_space = line.fill_in_value(1)?;
        assert_eq!("", line.terminal.output());
        assert_eq!(0, used_space);

        // UNQUOTED VALUE, TRAILING COMMA

        // Minimum space is: 't…,', which has a length of 3.
        line.trailing_comma = true;

        line.row = &line.flatjson[3];

        line.terminal.clear_output();

        let used_space = line.fill_in_value(3)?;
        assert_eq!("t…,", line.terminal.output());
        assert_eq!(3, used_space);

        line.terminal.clear_output();

        let used_space = line.fill_in_value(2)?;
        assert_eq!("…,", line.terminal.output());
        assert_eq!(2, used_space);

        line.terminal.clear_output();

        // Not enough room, returns 0.
        let used_space = line.fill_in_value(1)?;
        assert_eq!("", line.terminal.output());
        assert_eq!(0, used_space);

        // UNQUOTED VALUE, NO TRAILING COMMA
        line.trailing_comma = false;

        line.terminal.clear_output();

        // Don't print just an ellipsis, we'll print '>' instead.
        let used_space = line.fill_in_value(1)?;
        assert_eq!("", line.terminal.output());
        assert_eq!(0, used_space);

        Ok(())
    }

    #[test]
    fn test_generate_object_preview() -> std::fmt::Result {
        let json = r#"{"a": 1, "d": {"x": true}, "b c": null}"#;
        //            {"a": 1, "d": {…}, "b c": null}
        //           01234567890123456789012345678901 (31 characters)
        //            {a: 1, d: {…}, "b c": null}
        //           0123456789012345678901234567 (27 characters)
        let fj = parse_top_level_json(json.to_owned()).unwrap();

        let mut term = TextOnlyTerminal::new();
        let mut line: LinePrinter = default_line_printer(&mut term, &fj, 0);

        for (available_space, used_space, always_quote_string_object_keys, expected) in vec![
            (50, 31, true, r#"{"a": 1, "d": {…}, "b c": null}"#),
            (50, 27, false, r#"{a: 1, d: {…}, "b c": null}"#),
            (26, 26, false, r#"{a: 1, d: {…}, "b c": nu…}"#),
            (25, 25, false, r#"{a: 1, d: {…}, "b c": n…}"#),
            (24, 24, false, r#"{a: 1, d: {…}, "b c": …}"#),
            (23, 23, false, r#"{a: 1, d: {…}, "b…": …}"#),
            (22, 17, false, r#"{a: 1, d: {…}, …}"#),
            (16, 15, false, r#"{a: 1, d: …, …}"#),
            (14, 9, false, r#"{a: 1, …}"#),
            (8, 3, false, r#"{…}"#),
            (2, 0, false, r#""#),
        ]
        .into_iter()
        {
            let used = line.generate_container_preview(
                &line.flatjson[0],
                available_space,
                always_quote_string_object_keys,
            )?;
            assert_eq!(
                expected,
                line.terminal.output(),
                "expected preview with {} available columns (used up {} columns)",
                available_space,
                UnicodeWidthStr::width(line.terminal.output()),
            );
            assert_eq!(used_space, used);

            line.terminal.clear_output();
        }

        Ok(())
    }

    #[test]
    fn test_generate_countainer_count() -> std::fmt::Result {
        let json_arr = r#"[1,2,3]       "#;
        let json_obj = r#"{"a":1, "b":2}"#;
        let json_one = r#"{"c":3}"#;
        //               012345678901234 (14 chars)
        let fj_arr = parse_top_level_json(json_arr.to_owned()).unwrap();
        let fj_obj = parse_top_level_json(json_obj.to_owned()).unwrap();
        let fj_one = parse_top_level_json(json_one.to_owned()).unwrap();

        let mut term = TextOnlyTerminal::new();
        let mut line: LinePrinter = LinePrinter {
            value_range: &(0..json_obj.len()),
            preview: Preview::Count,
            ..default_line_printer(&mut term)
        };

        for (available_space, used_space, expected) in
            vec![(14, 11, r#"[ 3 items ]"#), (4, 3, r#"[…]"#), (2, 0, r#""#)].into_iter()
        {
            let used = line.generate_container_count(&fj_arr, &fj_arr[0], available_space)?;
            assert_eq!(
                expected,
                line.terminal.output(),
                "expected preview with {} available columns (used up {} columns)",
                available_space,
                UnicodeWidthStr::width(line.terminal.output()),
            );
            assert_eq!(used_space, used);

            line.terminal.clear_output();
        }

        for (available_space, used_space, expected) in
            vec![(14, 11, r#"{ 2 items }"#), (4, 3, r#"{…}"#), (2, 0, r#""#)].into_iter()
        {
            let used = line.generate_container_count(&fj_obj, &fj_obj[0], available_space)?;
            assert_eq!(
                expected,
                line.terminal.output(),
                "expected preview with {} available columns (used up {} columns)",
                available_space,
                UnicodeWidthStr::width(line.terminal.output()),
            );
            assert_eq!(used_space, used);

            line.terminal.clear_output();
        }

        for (available_space, used_space, expected) in vec![(14, 10, r#"{ 1 item }"#)].into_iter() {
            let used = line.generate_container_count(&fj_one, &fj_one[0], available_space)?;
            assert_eq!(
                expected,
                line.terminal.output(),
                "expected preview with {} available columns (used up {} columns)",
                available_space,
                UnicodeWidthStr::width(line.terminal.output()),
            );
            assert_eq!(used_space, used);

            line.terminal.clear_output();
        }

        Ok(())
    }

    #[test]
    fn test_generate_array_preview() -> fmt::Result {
        let json = r#"[1, {"x": true}, null, "hello", true]"#;
        //            [1, {…}, null, "hello", true]
        //           012345678901234567890123456789 (29 characters)
        let fj = parse_top_level_json(json.to_owned()).unwrap();

        let mut term = TextOnlyTerminal::new();
        let mut line: LinePrinter = default_line_printer(&mut term, &fj, 0);

        for (available_space, used_space, expected) in vec![
            (50, 29, r#"[1, {…}, null, "hello", true]"#),
            (28, 28, r#"[1, {…}, null, "hello", tr…]"#),
            (27, 27, r#"[1, {…}, null, "hello", t…]"#),
            (26, 26, r#"[1, {…}, null, "hello", …]"#),
            (25, 25, r#"[1, {…}, null, "hel…", …]"#),
            (24, 24, r#"[1, {…}, null, "he…", …]"#),
            (23, 23, r#"[1, {…}, null, "h…", …]"#),
            (22, 17, r#"[1, {…}, null, …]"#),
            (16, 16, r#"[1, {…}, nu…, …]"#),
            (15, 15, r#"[1, {…}, n…, …]"#),
            (14, 11, r#"[1, {…}, …]"#),
            (10, 6, r#"[1, …]"#),
            (5, 3, r#"[…]"#),
            (2, 0, r#""#),
        ]
        .into_iter()
        {
            let always_quote_string_object_keys = false;
            let used = line.generate_container_preview(
                &line.flatjson[0],
                available_space,
                always_quote_string_object_keys,
            )?;
            assert_eq!(
                expected,
                line.terminal.output(),
                "expected preview with {} available columns (used up {} columns)",
                available_space,
                UnicodeWidthStr::width(line.terminal.output()),
            );
            assert_eq!(used_space, used);

            line.terminal.clear_output();
        }

        Ok(())
    }

    #[test]
    fn test_generate_container_preview_single_container_child() -> fmt::Result {
        let json = r#"{"a": [1, {"x": true}, null, "hello", true]}"#;
        //            {a: [1, {…}, null, "hello", true]}
        //           01234567890123456789012345678901234 (34 characters)
        let fj = parse_top_level_json(json.to_owned()).unwrap();

        let mut term = TextOnlyTerminal::new();
        let mut line: LinePrinter = default_line_printer(&mut term, &fj, 0);

        let used = line.generate_container_preview(&line.flatjson[0], 34, false)?;
        assert_eq!(
            r#"{a: [1, {…}, null, "hello", true]}"#,
            line.terminal.output()
        );
        assert_eq!(34, used);

        line.terminal.clear_output();
        let used = line.generate_container_preview(&line.flatjson[0], 33, false)?;
        assert_eq!(
            r#"{a: [1, {…}, null, "hello", tr…]}"#,
            line.terminal.output()
        );
        assert_eq!(33, used);

        let json = r#"[{"a": 1, "d": {"x": true}, "b c": null}]"#;
        //            [{a: 1, d: {…}, "b c": null}]
        //           012345678901234567890123456789 (29 characters)
        let fj = parse_top_level_json(json.to_owned()).unwrap();

        let mut term = TextOnlyTerminal::new();
        let mut line: LinePrinter = default_line_printer(&mut term, &fj, 0);

        let used = line.generate_container_preview(&line.flatjson[0], 29, false)?;
        assert_eq!(r#"[{a: 1, d: {…}, "b c": null}]"#, line.terminal.output());
        assert_eq!(29, used);

        line.terminal.clear_output();
        let used = line.generate_container_preview(&line.flatjson[0], 28, false)?;
        assert_eq!(r#"[{a: 1, d: {…}, "b c": nu…}]"#, line.terminal.output());
        assert_eq!(28, used);

        Ok(())
    }

    #[test]
    fn test_generate_object_preview_with_non_scalar_keys() -> std::fmt::Result {
        const YAML: &str = r#"{
            true: 1,
            [t, w, o]: 2,
            3: 3,
            null: 4,
        }"#;
        let fj = parse_top_level_yaml(YAML.to_owned()).unwrap();

        let mut term = TextOnlyTerminal::new();
        let mut line: LinePrinter = default_line_printer(&mut term, &fj, 0);

        let expected = r#"{[true]: 1, [["t", "w", "o"]]: 2, [3]: 3, [null]: 4}"#;

        let _ = line.generate_container_preview(&line.flatjson[0], 100, true)?;
        assert_eq!(expected, line.terminal.output());

        line.terminal.clear_output();
        let _ = line.generate_container_preview(&line.flatjson[0], 100, false)?;
        assert_eq!(expected, line.terminal.output());

        Ok(())
    }
}<|MERGE_RESOLUTION|>--- conflicted
+++ resolved
@@ -182,12 +182,8 @@
 
 pub struct LinePrinter<'a, 'b> {
     pub mode: Mode,
-<<<<<<< HEAD
     pub preview: Preview,
-    pub terminal: &'c mut dyn Terminal,
-=======
     pub terminal: &'a mut dyn Terminal,
->>>>>>> f210bafc
 
     // The entire FlatJson data structure and the specific line
     // we're printing out.
@@ -764,51 +760,31 @@
             available_space -= 1;
         }
 
-<<<<<<< HEAD
         let mut used_space;
 
         if self.preview == Preview::Full {
-            let quoted_object_keys = self.mode == Mode::Line;
-            used_space = self.generate_container_preview(
-                flatjson,
-                row,
-                available_space,
-                quoted_object_keys,
-            )?;
-=======
-        let always_quote_string_object_keys = self.mode == Mode::Line;
-        let mut used_space =
-            self.generate_container_preview(row, available_space, always_quote_string_object_keys)?;
->>>>>>> f210bafc
+            let always_quote_string_object_keys = self.mode == Mode::Line;
+
+            used_space =
+                self.generate_container_preview(row, available_space, always_quote_string_object_keys)?;
 
             if self.trailing_comma {
-<<<<<<< HEAD
                 used_space += 1;
                 if self.trailing_comma {
                     self.highlight_str(
                         ",",
-                        Some(self.value_range.end),
+                        Some(self.row.range.end),
                         (
                             &highlighting::DEFAULT_STYLE,
                             &highlighting::SEARCH_MATCH_HIGHLIGHTED,
                         ),
                     )?;
                 }
-=======
-                self.highlight_str(
-                    ",",
-                    Some(self.row.range.end),
-                    (
-                        &highlighting::DEFAULT_STYLE,
-                        &highlighting::SEARCH_MATCH_HIGHLIGHTED,
-                    ),
-                )?;
->>>>>>> f210bafc
             }
         } else if self.preview == Preview::None {
             self.highlight_str(
                 " ",
-                Some(self.value_range.end),
+                Some(self.row.range.end),
                 (
                     &highlighting::DEFAULT_STYLE,
                     &highlighting::SEARCH_MATCH_HIGHLIGHTED,
@@ -816,7 +792,7 @@
             )?;
             used_space = 1;
         } else {
-            used_space = self.generate_container_count(flatjson, row, available_space)?;
+            used_space = self.generate_container_count(row, available_space)?;
         }
 
         Ok(used_space)
@@ -918,7 +894,6 @@
     // - number of items in an array, ie "[ 2 ]"
     fn generate_container_count(
         &mut self,
-        flatjson: &FlatJson,
         row: &Row,
         available_space: isize,
     ) -> Result<isize, fmt::Error> {
@@ -932,7 +907,7 @@
         let mut next_sibling = row.first_child();
         let mut count: usize = 0;
         while let OptionIndex::Index(child) = next_sibling {
-            next_sibling = flatjson[child].next_sibling;
+            next_sibling = self.flatjson[child].next_sibling;
             count += 1;
         }
 
@@ -955,7 +930,7 @@
 
         self.highlight_str(
             &count_str,
-            Some(self.value_range.start),
+            Some(self.row.range.start),
             highlighting::PREVIEW_STYLES,
         )?;
         let len = count_str.chars().count() as isize;
@@ -1714,15 +1689,14 @@
 
         let mut term = TextOnlyTerminal::new();
         let mut line: LinePrinter = LinePrinter {
-            value_range: &(0..json_obj.len()),
             preview: Preview::Count,
-            ..default_line_printer(&mut term)
+            ..default_line_printer(&mut term, &fj_arr, 0)
         };
 
         for (available_space, used_space, expected) in
             vec![(14, 11, r#"[ 3 items ]"#), (4, 3, r#"[…]"#), (2, 0, r#""#)].into_iter()
         {
-            let used = line.generate_container_count(&fj_arr, &fj_arr[0], available_space)?;
+            let used = line.generate_container_count(&fj_arr[0], available_space)?;
             assert_eq!(
                 expected,
                 line.terminal.output(),
@@ -1735,10 +1709,15 @@
             line.terminal.clear_output();
         }
 
+        line = LinePrinter {
+            preview: Preview::Count,
+            ..default_line_printer(&mut term, &fj_obj, 0)
+        };
+
         for (available_space, used_space, expected) in
             vec![(14, 11, r#"{ 2 items }"#), (4, 3, r#"{…}"#), (2, 0, r#""#)].into_iter()
         {
-            let used = line.generate_container_count(&fj_obj, &fj_obj[0], available_space)?;
+            let used = line.generate_container_count(&fj_obj[0], available_space)?;
             assert_eq!(
                 expected,
                 line.terminal.output(),
@@ -1751,8 +1730,13 @@
             line.terminal.clear_output();
         }
 
+        line = LinePrinter {
+            preview: Preview::Count,
+            ..default_line_printer(&mut term, &fj_one, 0)
+        };
+
         for (available_space, used_space, expected) in vec![(14, 10, r#"{ 1 item }"#)].into_iter() {
-            let used = line.generate_container_count(&fj_one, &fj_one[0], available_space)?;
+            let used = line.generate_container_count(&fj_one[0], available_space)?;
             assert_eq!(
                 expected,
                 line.terminal.output(),
